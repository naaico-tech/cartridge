--- conflicted
+++ resolved
@@ -196,11 +196,7 @@
     """
     statements = [
         f'CREATE SCHEMA IF NOT EXISTS "{schema_name}";',
-<<<<<<< HEAD
-        'CREATE EXTENSION IF NOT EXISTS "uuid-ossp";'
-=======
         f'CREATE EXTENSION IF NOT EXISTS "uuid-ossp";'
->>>>>>> 949d8387
     ]
     
     for table_name in TABLE_CREATION_ORDER:
